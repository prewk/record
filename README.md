# Immutable Validatable Record

## Installation

`composer require prewk/record`

## Simple usage

````php
<?php

class FooRecord extends \Prewk\Record
{
    /**
     * Get record fields
     * @return array
     */
    protected function getFields()
    {
        return ["foo", "bar", "baz"];
    }

    /**
     * Get defaults
     * @return array
     */
    protected function getDefaults()
    {
        return ["foo" => 123, "bar" => null, "baz" => 456];
    }
}

$fooRecord = new FooRecord;

// Create a FooRecord
$record1 = $fooRecord->make(["foo" => 777, "bar" => 888]);
print_r($record1->asArray());
// -> ["foo" => 777, "bar" => 888, "baz" => 456]

// Immutibility
$record1->set("foo", "This value will disappear into the void");
print_r($record1->asArray());
// -> ["foo" => 777, "bar" => 888, "baz" => 456]

$record2 = $record1->set("foo", "This value will end up in record2");
print_r($record2->asArray());
// -> ["foo" => "Yay", "bar" => 888, "baz" => 456]

````

## Validation

````php
class MyValidator implements \Prewk\Record\ValidatorInterface
{
   /**
     * Validates a value against a rule 
     * @param mixed $value
     * @param mixed $rule
     * @return bool
     */
    public function validate($value, $rule)
    {
        switch ($rule) {
            case "numeric":
                return is_numeric($value);
            default:
                throw new \Exception("Invalid rule!");
        }
    }
    
class FooRecord extends \Prewk\Record
{
    /**
     * Get record fields
     * @return array
     */
    protected function getFields()
    {
        return ["foo", "bar", "baz"];
    }

    /**
     * Get defaults
     * @return array
     */
    protected function getDefaults()
    {
        return ["foo" => 123, "bar" => null, "baz" => 456];
    }
    
    /**
     * Get rules
     * @return array
     */
    protected function getRules()
    {
        return ["foo" => "numeric"];
    }
}

$fooRecord = new FooRecord(new MyValidator);

$record1 = $fooRecord->make(["foo" => 100]);
print_r($record1->asArray());
// -> ["foo" => 777, "bar" => 888, "baz" => 456]

$record2 = $fooRecord->make(["foo" => "Will throw exception"]);
// -> throws exception "Field name foo didn't validate according to its rules"

````

## Laravel related

````php
<?php
class FooRecord extends \Prewk\Record\Laravel\Record
{
    protected function getFields()
    {
        return ["foo", "bar"];
    }
    
    protected function getRules()
    {
        return ["foo" => "in:1,2,3", "bar" => "numeric"];
    }
}

<<<<<<< HEAD
=======
class FooRecordServiceProvider extends Illuminate\Support\ServiceProvider
{
    public function register()
    {
        $this->app->bind(FooRecord::class, function() {
            return new FooRecord($this->app->make(\Prewk\Record\Laravel\ValidatorWrapper));
        });
    }
}

>>>>>>> 57737432
class FooController extends BaseController
{
    private $fooRecord;
    
    public function __construct(FooRecord $fooRecord)
    {
        $this->fooRecord = $fooRecord;
    }
    
    public function create(FooRequest $request)
    {
        $record = $this->fooRecord->make($request->all());
    }
}
````

# License

MIT<|MERGE_RESOLUTION|>--- conflicted
+++ resolved
@@ -127,19 +127,6 @@
     }
 }
 
-<<<<<<< HEAD
-=======
-class FooRecordServiceProvider extends Illuminate\Support\ServiceProvider
-{
-    public function register()
-    {
-        $this->app->bind(FooRecord::class, function() {
-            return new FooRecord($this->app->make(\Prewk\Record\Laravel\ValidatorWrapper));
-        });
-    }
-}
-
->>>>>>> 57737432
 class FooController extends BaseController
 {
     private $fooRecord;
